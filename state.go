--- conflicted
+++ resolved
@@ -219,20 +219,12 @@
 	s.Index = index
 	commonAncestor := ancestor(s.Index, signerIndex)
 
-<<<<<<< HEAD
 	var pathSecret []byte
 	if groupSecrets.PathSecret != nil {
 		pathSecret = groupSecrets.PathSecret.Data
 	}
 
-	treePriv := NewTreeKEMPrivateKeyForJoiner(s.CipherSuite, s.Index, s.Tree.Size(), leafSecret, commonAncestor, pathSecret)
-=======
-	treePriv := NewTreeKEMPrivateKeyForJoiner(s.CipherSuite, s.Index, s.Tree.Size(), initSecret, commonAncestor, groupSecrets.PathSecret)
-	if priv, err := treePriv.privateKey(toNodeIndex(s.Index)); err != nil || !priv.PublicKey.Equals(keyPackage.InitKey) {
-		return nil, fmt.Errorf("mls.state: Mismatch between tree and KP [%v]", err)
-	}
-
->>>>>>> f811fba3
+	treePriv := NewTreeKEMPrivateKeyForJoiner(s.CipherSuite, s.Index, s.Tree.Size(), initSecret, commonAncestor, pathSecret)
 	s.TreePriv = *treePriv
 
 	// Start up the key schedule
@@ -369,7 +361,11 @@
 			return nil, nil, nil, fmt.Errorf("mls.state: New joiner not in tree")
 		}
 
-		_, pathSecret := next.TreePriv.SharedPathSecret(leaf)
+		_, pathSecret, ok := next.TreePriv.SharedPathSecret(leaf)
+		if !ok {
+			return nil, nil, nil, fmt.Errorf("mls.state: No path secret for new joiner")
+		}
+
 		welcome.EncryptTo(kp, pathSecret)
 	}
 
@@ -685,18 +681,10 @@
 			return nil, fmt.Errorf("mls.state: failure to create context %v", err)
 		}
 
-<<<<<<< HEAD
 		err = next.TreePriv.Decap(senderIndex, next.Tree, ctx, *commitData.Commit.Path)
 		if err != nil {
 			return nil, err
 		}
-=======
-	err = next.TreePriv.Decap(senderIndex, next.Tree, ctx, commitData.Commit.Path)
-	if err != nil {
-		fmt.Printf("decap error: %v", err)
-		return nil, err
-	}
->>>>>>> f811fba3
 
 		commitSecret = next.TreePriv.UpdateSecret
 
